--- conflicted
+++ resolved
@@ -1,20 +1,13 @@
 # News Insights - AI-Powered News Analysis with PyArrow Acero and Delta Lake
 
-<<<<<<< HEAD
-A proof of concept for collecting, processing, and analyzing news articles using AI and modern data technologies. Built on top of PyArrow Acerousing PyArrow Acero for streaming data processing, Delta Lake for efficient data storage, and OpenAI's GPT models for advanced text analysis.
-=======
-Proof Of Concept to pull news data from an RSS feed, and then store them in a data lake using Delta Lake's `delta-rs` as a writer. The compute pipeline is defined using the `PyArrow Acero` library.
->>>>>>> 1ae1709b
+A proof of concept for collecting, processing, and analyzing news articles using AI and modern data technologies. Built on top of `PyArrow Acero` for streaming data processing, `Delta Lake` for efficient data storage, and `OpenAI's GPT models` for advanced text analysis.
 
 ## Key Features
 - **Real-time News Collection**: Automated RSS feed collection from BBC News with extensible architecture
 - **AI-Powered Analysis**: Named entity extraction using OpenAI's GPT models (actor, role, category)
 - **Efficient data management**: PyArrow Acero for high-performance streaming data processing and Delta Lake for ACID-compliant data storage and time travel
 
-<<<<<<< HEAD
-=======
-The RSS data comes from BBC's RSS feeds, explore the [BBC's page](https://www.bbc.co.uk/news/10628494). A more detailed explanation of the code [can be found here](https://pol-santamaria.com/tech/rss-feed-acero-delta-lake).
->>>>>>> 1ae1709b
+A more detailed explanation of the code [can be found here](https://pol-santamaria.com/tech/rss-feed-acero-delta-lake/).
 
 ## Quick Start
 
@@ -87,17 +80,6 @@
 ```
 
 
-
-## Project Structure
-
-```
-news_insights/
-├── __init__.py      # Module exports and versioning
-├── processor.py     # NewsProcessor class for AI analysis
-└── collector.py     # NewsCollector class for RSS feed handling
-```
-
-
 ## How it works
 
 
